--- conflicted
+++ resolved
@@ -2,20 +2,15 @@
 This repository contains instructions needed to recreate the benchmark detailed in the paper _Learning Human Action Recognition Representations
 Without Real Humans_. Specifically, we discuss how to download the two pretraining datasets and six downstream evaluation datasets.
 
-<<<<<<< HEAD
-![](.github/main_figure.png "Main Figure")
-=======
-![sds](../.github/main_figure.png "Main Figure")
->>>>>>> 648032ab
+![](../.github/main_figure.png "Main Figure")
 *Fig 1: Schematic of Benchmark*
 
 ## Pretraining Datasets
 ### No-Human Kinetics
-We run the HAT framework (https://github.com/princetonvisualai/HAT) to remove humans from the Kinetics dataset. The Kinetics-400 dataset can be downloaded [here](https://www.deepmind.com/open-source/kinetics). We run HAT on a subset of Kinetics that is 150 classes as indicated in ```splits/kinetics``` to created No-Human Kinetics, a dataset of 150 classes consisting of videos with humans removed from each frame through inpainting. We use No-Human Kinetics to pretraining action recognition models.
+We run the HAT framework (https://github.com/princetonvisualai/HAT) to remove humans from the Kinetics dataset. The Kinetics-400 dataset can be downloaded [here](https://www.deepmind.com/open-source/kinetics). We run HAT on a subset of Kinetics that is 150 classes as indicated in ```splits/kinetics/kinetics_labels.txt``` to created No-Human Kinetics, a dataset of 150 classes consisting of videos with humans removed from each frame through inpainting. We use No-Human Kinetics to pretraining action recognition models.
 
 See this [google doc](https://docs.google.com/document/d/1aeKKv5ZcIvv3uXjd_rlbMYvC97KBq63rUlET5pjQ44M/edit?usp=sharing) for detailed instructions on running HAT.
 
-The pretrained segmentation and inpainting models we use can be found in [google drive](https://drive.google.com/drive/folders/1sFgtiOJjRCRogtBM7b_NiPcGUyh0yvV4?usp=drive_link). 
 ### Synthetic Data
 We use the same Synthetic dataset of 150 classes from SynAPT: https://github.com/mintjohnkim/SynAPT. Please follow instructions from that github.
 
